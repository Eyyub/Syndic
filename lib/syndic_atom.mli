--- conflicted
+++ resolved
@@ -439,8 +439,6 @@
     Raise [Error.Expected], [Expected_Data] or [Error.Duplicate_Link]
     if [xml] is not a valid Atom document. *)
 
-<<<<<<< HEAD
-
 val to_xml : feed -> Syndic_xml.t
 (** [to_xml f] converts the feed [f] to an XML tree. *)
 
@@ -458,8 +456,6 @@
     their origin. *)
 
 
-=======
->>>>>>> baca4ff7
 (**/**)
 
 (** Analysis without verification, enjoy ! *)
