--- conflicted
+++ resolved
@@ -1,13 +1,8 @@
 type dtd = string option
 
 type t =
-<<<<<<< HEAD
-  | Node of Xmlm.tag * t list
-  | Data of string
-=======
   | Node of Xmlm.pos * Xmlm.tag * t list
-  | Data of Xmlm.pos * string              (* FIXME: I prefer Data *)
->>>>>>> 76d4a850
+  | Data of Xmlm.pos * string
 
 let of_xmlm input =
   let el tag datas = Node (Xmlm.pos input, tag, datas) in
