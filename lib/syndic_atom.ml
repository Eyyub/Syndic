open Syndic_common.XML
open Syndic_common.Util
module XML = Syndic_xml

module Date = struct
  open CalendarLib
  open Printf
  open Scanf

  (* RFC3339 date *)
  let of_string s =
    let make_date year month day h m s z =
      let date = Calendar.Date.make year month day in
      let t = Calendar.Time.(make h m (Second.from_float s)) in
      if z = "" || z.[0] = 'Z' then
        Calendar.(create date t)
      else
        let tz =
          let open Calendar.Time in
          sscanf z "%i:%i" (fun h m -> Period.make h m (Second.from_int 0)) in
        Calendar.(create date (Time.add t tz))
    in
    (* Sometimes, the seconds have a decimal point
       See https://forge.ocamlcore.org/tracker/index.php?func=detail&aid=1414&group_id=83&atid=418 *)
    try sscanf s "%i-%i-%iT%i:%i:%f%s" make_date
    with Scanf.Scan_failure _ ->
      invalid_arg(sprintf "Syndic.Atom.Date.of_string: cannot parse %S" s)
end


type rel =
  | Alternate
  | Related
  | Self
  | Enclosure
  | Via
  | Link of Uri.t

type link =
  {
    href: Uri.t;
    rel: rel;
    type_media: string option;
    hreflang: string option;
    title: string option;
    length: int option;
  }

type link' = [
  | `HREF of string
  | `Rel of string
  | `Type of string
  | `HREFLang of string
  | `Title of string
  | `Length of string
]

module Error = struct
  include Syndic_error

  exception Duplicate_Link of (Uri.t * string * string) * (string * string)

  let raise_duplicate_link { href; type_media; hreflang; _}
                           (type_media', hreflang') =
    let ty = (function Some a -> a | None -> "(none)") type_media in
    let hl = (function Some a -> a | None -> "(none)") hreflang in
    let ty' = (function "" -> "(none)" | s -> s) type_media' in
    let hl' = (function "" -> "(none)" | s -> s) hreflang' in
    raise (Duplicate_Link ((href, ty, hl), (ty', hl')))

  let string_of_duplicate_exception ((uri, ty, hl), (ty', hl')) =
    let buffer = Buffer.create 16 in
    Buffer.add_string buffer "Duplicate link between [href: ";
    Buffer.add_string buffer (Uri.to_string uri);
    Buffer.add_string buffer ", ty: ";
    Buffer.add_string buffer ty;
    Buffer.add_string buffer ", hl: ";
    Buffer.add_string buffer hl;
    Buffer.add_string buffer "] and [ty: ";
    Buffer.add_string buffer ty';
    Buffer.add_string buffer ", hl: ";
    Buffer.add_string buffer hl';
    Buffer.add_string buffer "]";
    Buffer.contents buffer
end

type author =
  {
    name: string;
    uri: Uri.t option;
    email: string option;
  }

type author' = [
  | `Name of string
  | `URI of Uri.t
  | `Email of string
]

let make_author datas (l : [< author'] list) =
  (* element atom:name { text } *)
  let name = match find (function `Name _ -> true | _ -> false) l with
    | Some (`Name s) -> s
    | _ ->
       (* The spec mandates that <author><name>name</name></author>
          but severay feed just do <author>name</author> *)
       get_leaf datas in
  (* element atom:uri { atomUri }? *)
  let uri = match find (function `URI _ -> true | _ -> false) l with
    | Some (`URI u) -> Some u
    | _ -> None
  in
  (* element atom:email { atomEmailAddress }? *)
  let email = match find (function `Email _ -> true | _ -> false) l with
    | Some (`Email e) -> Some e
    | _ -> None
  in
  ({ name; uri; email; } : author)

let author_name_of_xml (tag, datas) =
  try get_leaf datas
  with Error.Expected_Leaf -> "" (* mandatory ? *)

let author_uri_of_xml (tag, datas) =
  try Uri.of_string (get_leaf datas)
  with Error.Expected_Leaf ->
    Error.raise_expectation Error.Data (Error.Tag "author/uri")

let author_email_of_xml (tag, datas) =
  try get_leaf datas
  with Error.Expected_Leaf -> "" (* mandatory ? *)

let author_of_xml =
  let data_producer = [
    ("name", (fun ctx a -> `Name (author_name_of_xml a)));
    ("uri", (fun ctx a -> `URI (author_uri_of_xml a)));
    ("email", (fun ctx a -> `Email (author_email_of_xml a)));
  ] in
  fun ((_, datas) as xml) ->
  generate_catcher ~data_producer (make_author datas) xml

let author_of_xml' =
  let data_producer = [
    ("name", (fun ctx -> dummy_of_xml ~ctor:(fun a -> `Name a)));
    ("uri", (fun ctx -> dummy_of_xml ~ctor:(fun a -> `URI a)));
    ("email", (fun ctx -> dummy_of_xml ~ctor:(fun a -> `Email a)));
  ] in
  generate_catcher ~data_producer (fun x -> x)

type category =
  {
    term: string;
    scheme: Uri.t option;
    label: string option;
  }

type category' = [
  | `Term of string
  | `Scheme of string
  | `Label of string
]

let make_category (l : [< category'] list) =
  (* attribute term { text } *)
  let term = match find (function `Term _ -> true | _ -> false) l with
    | Some (`Term t) -> t
    | _ -> Error.raise_expectation (Error.Attr "term") (Error.Tag "category")
  in
  (* attribute scheme { atomUri }? *)
  let scheme =
    match find (function `Scheme _ -> true | _ -> false) l with
    | Some (`Scheme u) -> Some (Uri.of_string u)
    | _ -> None
  in
  (* attribute label { text }? *)
  let label = match find (function `Label _ -> true | _ -> false) l with
    | Some (`Label l) -> Some l
    | _ -> None
  in
  ({ term; scheme; label; } : category)

let category_of_xml, category_of_xml' =
  let attr_producer = [
    ("term", (fun ctx a -> `Term a));
    ("scheme", (fun ctx a -> `Scheme a));
    ("label", (fun ctx a -> `Label a))
  ] in
  generate_catcher ~attr_producer make_category,
  generate_catcher ~attr_producer (fun x -> x)

let make_contributor = make_author
let contributor_of_xml = author_of_xml
let contributor_of_xml' = author_of_xml'

type generator =
  {
    version: string option;
    uri: Uri.t option;
    content: string;
  }

type generator' = [
  | `URI of string
  | `Version of string
  | `Content of string
]

let make_generator (l : [< generator'] list) =
  (* text *)
  let content = match find (function `Content _ -> true | _ -> false) l with
    | Some ((`Content c)) -> c
    | _ -> Error.raise_expectation Error.Data (Error.Tag "generator")
  in
  (* attribute version { text }? *)
  let version = match find (function `Version _ -> true | _ -> false) l with
    | Some ((`Version v)) -> Some v
    | _ -> None
  in
  (* attribute uri { atomUri }? *)
  let uri = match find (function `URI _ -> true | _ -> false) l with
    | Some ((`URI u)) -> Some (Uri.of_string u)
    | _ -> None
  in ({ version; uri; content; } : generator)

let generator_of_xml, generator_of_xml' =
  let attr_producer = [
    ("version", (fun ctx a -> `Version a));
    ("uri", (fun ctx a -> `URI a));
  ] in
  let leaf_producer ctx data = `Content data in
  generate_catcher ~attr_producer ~leaf_producer make_generator,
  generate_catcher ~attr_producer ~leaf_producer (fun x -> x)

type icon = Uri.t
type icon' = [ `URI of string ]

let make_icon (l : [< icon'] list) =
  (** (atomUri) *)
  let uri = match find (fun (`URI _) -> true) l with
    | Some (`URI u) -> (Uri.of_string u)
    | _ -> Error.raise_expectation Error.Data (Error.Tag "icon")
  in uri

let icon_of_xml, icon_of_xml' =
  let leaf_producer ctx data = `URI data in
  generate_catcher ~leaf_producer make_icon,
  generate_catcher ~leaf_producer (fun x -> x)

type id = Uri.t
type id' = [ `URI of string ]

let make_id (l : [< id'] list) =
  (* (atomUri) *)
  let uri = match find (fun (`URI _) -> true) l with
    | Some (`URI u) -> (Uri.of_string u)
    | _ -> Error.raise_expectation Error.Data (Error.Tag "id")
  in uri

let id_of_xml, id_of_xml' =
  let leaf_producer ctx data = `URI data in
  generate_catcher ~leaf_producer make_id,
  generate_catcher ~leaf_producer (fun x -> x)

let rel_of_string s = match String.lowercase (String.trim s) with
  | "alternate" -> Alternate
  | "related" -> Related
  | "self" -> Self
  | "enclosure" -> Enclosure
  | "via" -> Via
  | uri -> Link (Uri.of_string uri) (* RFC 4287 § 4.2.7.2 *)

let make_link (l : [< link'] list) =
  (* attribute href { atomUri } *)
  let href = match find (function `HREF _ -> true | _ -> false) l with
    | Some (`HREF u) -> (Uri.of_string u)
    | _ -> Error.raise_expectation (Error.Attr "href") (Error.Tag "link")
  in
  (* attribute rel { atomNCName | atomUri }? *)
  let rel = match find (function `Rel _ -> true | _ -> false) l with
    | Some (`Rel r) -> rel_of_string r
    | _ -> Alternate (* cf. RFC 4287 § 4.2.7.2 *)
  in
  (* attribute type { atomMediaType }? *)
  let type_media = match find (function `Type _ -> true | _ -> false) l with
    | Some (`Type t) -> Some t
    | _ -> None
  in
  (* attribute hreflang { atomLanguageTag }? *)
  let hreflang =
    match find (function `HREFLang _ -> true | _ -> false) l with
    | Some (`HREFLang l) -> Some l
    | _ -> None
  in
  (* attribute title { text }? *)
  let title = match find (function `Title _ -> true | _ -> false) l with
    | Some (`Title s) -> Some s
    | _ -> None
  in
  (* attribute length { text }? *)
  let length = match find (function `Length _ -> true | _ -> false) l with
    | Some (`Length i) -> Some (int_of_string i)
    | _ -> None
  in
  ({ href; rel; type_media; hreflang; title; length; } : link)

let link_of_xml, link_of_xml' =
  let attr_producer = [
    ("href", (fun ctx a -> `HREF a));
    ("rel", (fun ctx a -> `Rel a));
    ("type", (fun ctx a -> `Type a));
    ("hreflang", (fun ctx a -> `HREFLang a));
    ("title", (fun ctx a -> `Title a));
    ("length", (fun ctx a -> `Length a));
  ] in
  generate_catcher ~attr_producer make_link,
  generate_catcher ~attr_producer (fun x -> x)

type logo = Uri.t
type logo' = [ `URI of string ]

let make_logo (l : [< logo'] list) =
  (* (atomUri) *)
  let uri = match find (fun (`URI _) -> true) l with
    | Some (`URI u) -> (Uri.of_string u)
    | _ -> Error.raise_expectation Error.Data (Error.Tag "logo")
  in uri

let logo_of_xml, logo_of_xml' =
  let leaf_producer ctx data = `URI data in
  generate_catcher ~leaf_producer make_logo,
  generate_catcher ~leaf_producer (fun x -> x)

type published = CalendarLib.Calendar.t
type published' = [ `Date of string ]

let make_published (l : [< published'] list) =
  (* atom:published { atomDateConstruct } *)
  let date = match find (fun (`Date _) -> true) l with
    | Some (`Date d) -> Date.of_string d
    | _ -> Error.raise_expectation Error.Data (Error.Tag "published")
  in date

let published_of_xml, published_of_xml' =
  let leaf_producer ctx data = `Date data in
  generate_catcher ~leaf_producer make_published,
  generate_catcher ~leaf_producer (fun x -> x)


type rights = string
type rights' = [ `Data of string ]

let make_rights (l : [< rights'] list) =
  (* element atom:rights { atomTextConstruct } *)
  let rights = match find (fun (`Data _) -> true) l with
    | Some (`Data d) -> d
    | _ -> Error.raise_expectation Error.Data (Error.Tag "rights")
  in rights

let rights_of_xml, rights_of_xml' =
  let leaf_producer ctx data = `Data data in
  generate_catcher ~leaf_producer make_rights,
  generate_catcher ~leaf_producer (fun x -> x)

type title = string
type title' = [ `Data of string ]

let make_title (l : [< title'] list) =
  (* element atom:title { atomTextConstruct } *)
  let title = match find (fun (`Data _) -> true) l with
    | Some (`Data d) -> d
    | _ -> Error.raise_expectation Error.Data (Error.Tag "title")
  in title

let title_of_xml, title_of_xml' =
  let leaf_producer ctx data = `Data data in
  generate_catcher ~leaf_producer make_title,
  generate_catcher ~leaf_producer (fun x -> x)

type subtitle = string
type subtitle' = [ `Data of string ]

let make_subtitle (l : [< subtitle'] list) =
  let subtitle = match find (fun (`Data _) -> true) l with
    | Some (`Data d) -> d
    | None -> "" (* <subtitle></subtitle> indicates no subtitle *)
  in subtitle

let subtitle_of_xml, subtitle_of_xml' =
  let leaf_producer ctx data = `Data data in
  generate_catcher ~leaf_producer make_subtitle,
  generate_catcher ~leaf_producer (fun x -> x)

type updated = CalendarLib.Calendar.t
type updated' = [ `Date of string ]

let make_updated (l : [< updated'] list) =
  (* atom:updated { atomDateConstruct } *)
  let updated = match find (fun (`Date _) -> true) l with
    | Some (`Date d) -> Date.of_string d
    | _ -> Error.raise_expectation Error.Data (Error.Tag "updated")
  in updated

let updated_of_xml, updated_of_xml' =
  let leaf_producer ctx data = `Date data in
  generate_catcher ~leaf_producer make_updated,
  generate_catcher ~leaf_producer (fun x -> x)

type source =
  {
    authors: author * author list;
    categories: category list;
    contributors: author list;
    generator: generator option;
    icon: icon option;
    id: id;
    links: link * link list;
    logo: logo option;
    rights: rights option;
    subtitle: subtitle option;
    title: title;
    updated: updated option;
  }

type source' = [
  | `Author of author
  | `Category of category
  | `Contributor of author
  | `Generator of generator
  | `Icon of icon
  | `ID of id
  | `Link of link
  | `Logo of logo
  | `Subtitle of subtitle
  | `Title of title
  | `Rights of rights
  | `Updated of updated
]

let make_source ~entry_authors (l : [< source'] list) =
  (* atomAuthor* *)
  let authors =
    List.fold_left (fun acc -> function `Author x -> x :: acc | _ -> acc) [] l in
  let authors = match authors, entry_authors with
    | x :: r, _ -> x, r
    | [], x :: r -> x, r
    | [], [] -> Error.raise_expectation (Error.Tag "author") (Error.Tag "source")
  in
  (* atomCategory* *)
  let categories =
    List.fold_left
      (fun acc -> function `Category x -> x :: acc | _ -> acc)
      [] l in
  (* atomContributor* *)
  let contributors =
    List.fold_left
      (fun acc -> function `Contributor x -> x :: acc | _ -> acc)
      [] l in
  (* atomGenerator? *)
  let generator =
    match find (function `Generator _ -> true | _ -> false) l with
    | Some (`Generator g) -> Some g
    | _ -> None
  in
  (* atomIcon? *)
  let icon = match find (function `Icon _ -> true | _ -> false) l with
    | Some (`Icon u) -> Some u
    | _ -> None
  in
  (* atomId? *)
  let id = match find (function `ID _ -> true | _ -> false) l with
    | Some (`ID i) -> i
    | _ -> Error.raise_expectation (Error.Tag "id") (Error.Tag "source")
  in
  (* atomLink* *)
  let links =
    (function
      | [] -> Error.raise_expectation (Error.Tag "link") (Error.Tag "source")
      | x :: r -> (x, r))
      (List.fold_left (fun acc -> function `Link x -> x :: acc | _ -> acc) [] l)
  in
  (* atomLogo? *)
  let logo = match find (function `Logo _ -> true | _ -> false) l with
    | Some (`Logo u) -> Some u
    | _ -> None
  in
  (* atomRights? *)
  let rights = match find (function `Rights _ -> true | _ -> false) l with
    | Some (`Rights r) -> Some r
    | _ -> None
  in
  (* atomSubtitle? *)
  let subtitle = match find (function `Subtitle _ -> true | _ -> false) l with
    | Some (`Subtitle s) -> Some s
    | _ -> None
  in
  (* atomTitle? *)
  let title = match find (function `Title _ -> true | _ -> false) l with
    | Some (`Title s) -> s
    | _ -> Error.raise_expectation (Error.Tag "title") (Error.Tag "source")
  in
  (* atomUpdated? *)
  let updated = match find (function `Updated _ -> true | _ -> false) l with
    | Some (`Updated d) -> Some d
    | _ -> None
  in
  ({ authors;
     categories;
     contributors;
     generator;
     icon;
     id;
     links;
     logo;
     rights;
     subtitle;
     title;
     updated; } : source)

let source_of_xml =
  let data_producer = [
    ("author", (fun ctx a -> `Author (author_of_xml a)));
    ("category", (fun ctx a -> `Category (category_of_xml a)));
    ("contributor", (fun ctx a -> `Contributor (contributor_of_xml a)));
    ("generator", (fun ctx a -> `Generator (generator_of_xml a)));
    ("icon", (fun ctx a -> `Icon (icon_of_xml a)));
    ("id", (fun ctx a -> `ID (id_of_xml a)));
    ("link", (fun ctx a -> `Link (link_of_xml a)));
    ("logo", (fun ctx a -> `Logo (logo_of_xml a)));
    ("rights", (fun ctx a -> `Rights (rights_of_xml a)));
    ("subtitle", (fun ctx a -> `Subtitle (subtitle_of_xml a)));
    ("title", (fun ctx a -> `Title (title_of_xml a)));
    ("updated", (fun ctx a -> `Updated (updated_of_xml a)));
  ] in
  fun ~entry_authors ->
  generate_catcher ~data_producer (make_source ~entry_authors)

let source_of_xml' =
  let data_producer = [
    ("author", (fun ctx a -> `Author (author_of_xml' a)));
    ("category", (fun ctx a -> `Category (category_of_xml' a)));
    ("contributor", (fun ctx a -> `Contributor (contributor_of_xml' a)));
    ("generator", (fun ctx a -> `Generator (generator_of_xml' a)));
    ("icon", (fun ctx a -> `Icon (icon_of_xml' a)));
    ("id", (fun ctx a -> `ID (id_of_xml' a)));
    ("link", (fun ctx a -> `Link (link_of_xml' a)));
    ("logo", (fun ctx a -> `Logo (logo_of_xml' a)));
    ("rights", (fun ctx a -> `Rights (rights_of_xml' a)));
    ("subtitle", (fun ctx a -> `Subtitle (subtitle_of_xml' a)));
    ("title", (fun ctx a -> `Title (title_of_xml' a)));
    ("updated", (fun ctx a -> `Updated (updated_of_xml' a)));
  ] in
  generate_catcher ~data_producer (fun x -> x)


type mime = string

type content =
  | Text of string
  | Html of Syndic_xml.t list
  | Xhtml of Syndic_xml.t list
  | Mime of mime * string
  | Src of mime option * Uri.t

type content' = [
  | `Type of string
  | `SRC of string
  | `Data of Syndic_xml.t list
]


(* The actual content is supposed to be inside a <div> which is NOT
   part of the content. *)
(* FIXME: beware for output! Must pust the <div> back (with namespace ?) *)
let rec get_xml_content xml0 = function
  | XML.Leaf s :: tl -> if only_whitespace s then get_xml_content xml0 tl
                       else xml0 (* unexpected *)
  | XML.Node(tag, data) :: tl when tag_is tag "div" ->
     let is_space =
       List.for_all (function XML.Leaf s -> only_whitespace s | _ -> false) tl in
     if is_space then data else xml0
  | _ -> xml0

(* TODO: see RFC *)
let content_of_xml (((tag, attr), data): Xmlm.tag * t list) : content =
  (* MIME ::= attribute type { "text" | "html" }?
              | attribute type { "xhtml" }
              | attribute type { atomMediaType }? *)
  (* attribute src { atomUri } | none
     If src s present, [data] MUST be empty. *)
  match find (fun a -> attr_is a "src") attr with
  | Some (_, src) ->
     let mime = match find (fun a -> attr_is a "type") attr with
       | Some(_, ty) -> Some ty
       | None -> None in
     Src(mime, Uri.of_string src)
  | None ->
     (* (text)*
      *  | xhtmlDiv
      *  | (text|anyElement)*
      *  | none *)
     match find (fun a -> attr_is a "type") attr with
     | Some (_, "text") | None -> Text(get_leaf data)
     | Some (_, "html") -> Html(get_xml_content data data)
     | Some (_, "xhtml") -> Xhtml(get_xml_content data data)
     | Some (_, mime) -> Mime(mime, get_leaf data)

let content_of_xml' (((tag, attr), data): Xmlm.tag * t list) =
  let l = match find (fun a -> attr_is a "src") attr with
    | Some(_, src) -> [`SRC src]
    | None -> [] in
  let l = match find (fun a -> attr_is a "type") attr with
    | Some(_, ty) -> `Type ty :: l
    | None -> l in
  `Data data :: l

type summary =
  | Text of string
  | Xhtml of Syndic_xml.t list
type summary' = [ `Data of Syndic_xml.t list ]

let summary_of_xml (((tag, attr), data): Xmlm.tag * t list) : summary =
  match find (fun a -> attr_is a "type") attr with
  | Some(_, "xhtml") -> Xhtml(get_xml_content data data)
  | _ -> Text(get_leaf data)

let summary_of_xml' (((tag, attr), data): Xmlm.tag * t list) =
  `Data data

type entry =
  {
    authors: author * author list;
    categories: category list;
    content: content option;
    contributors: author list;
    id: id;
    links: link list;
    published: published option;
    rights: rights option;
    sources: source list;
    summary: summary option;
    title: title;
    updated: updated;
  }

type entry' = [
  | `Author of author
  | `Category of category
  | `Contributor of author
  | `ID of id
  | `Link of link
  | `Published of published
  | `Rights of rights
  | `Source of source
  | `Content of content
  | `Summary of summary
  | `Title of title
  | `Updated of updated
]

module LinkOrder
  : Set.OrderedType with type t = string * string =
struct
  type t = string * string
  let compare (a : t) (b : t) = match compare (fst a) (fst b) with
    | 0 -> compare (snd a) (snd b)
    | n -> n
end

module LinkSet = Set.Make(LinkOrder)

let uniq_link_alternate (l : link list) =
  let rec aux acc = function
    | [] -> l

    | ({ rel; type_media = Some ty; hreflang = Some hl; _ } as x) :: r
      when rel = Alternate ->
      if LinkSet.mem (ty, hl) acc
      then Error.raise_duplicate_link x (LinkSet.find (ty, hl) acc)
      else aux (LinkSet.add (ty, hl) acc) r

    | ({ rel; type_media = None; hreflang = Some hl; _ } as x) :: r
      when rel = Alternate ->
      if LinkSet.mem ("", hl) acc
      then Error.raise_duplicate_link x (LinkSet.find ("", hl) acc)
      else aux (LinkSet.add ("", hl) acc) r

    | ({ rel; type_media = Some ty; hreflang = None; _ } as x) :: r
      when rel = Alternate ->
      if LinkSet.mem (ty, "") acc
      then Error.raise_duplicate_link x (LinkSet.find (ty, "") acc)
      else aux (LinkSet.add (ty, "") acc) r

    | ({ rel; type_media = None; hreflang = None; _ } as x) :: r
      when rel = Alternate ->
      if LinkSet.mem ("", "") acc
      then Error.raise_duplicate_link x (LinkSet.find ("", "") acc)
      else aux (LinkSet.add ("", "") acc) r

    | x :: r -> aux acc r
  in aux LinkSet.empty l

type feed' = [
  | `Author of author
  | `Category of category
  | `Contributor of author
  | `Generator of generator
  | `Icon of icon
  | `ID of id
  | `Link of link
  | `Logo of logo
  | `Rights of rights
  | `Subtitle of subtitle
  | `Title of title
  | `Updated of updated
  | `Entry of entry
]


let make_entry ~(feed_authors: author list) l =
  let authors =
    List.fold_left (fun acc -> function `Author x -> x :: acc | _ -> acc) [] l in
  let authors = match authors with
    (* default author is feed/author, see RFC 4287 § 4.1.2 *)
    | [] -> feed_authors
    | _ -> authors in
  (* atomSource? (pass the authors known so far) *)
  let sources = List.fold_left
                  (fun acc -> function `Source x -> x :: acc | _ -> acc) [] l in
  let sources = List.map (source_of_xml ~entry_authors:authors) sources in
  let authors = match authors, sources with
    | a0 :: a, _ -> a0, a
    | [], s :: src ->
       (* Collect authors given in [sources] *)
       let a0, a1 = s.authors in
       let a2 =
         List.map (fun (s: source) -> let a1, a = s.authors in a1 :: a) src in
       a0, List.concat (a1 :: a2)
    | [], [] ->
       Error.raise_expectation (Error.Tag "author") (Error.Tag "entry")
  (* atomCategory* *)
  in let categories = List.fold_left
      (fun acc -> function `Category x -> x :: acc | _ -> acc) [] l
      (* atomContributor* *)
  in let contributors = List.fold_left
      (fun acc -> function `Contributor x -> x :: acc | _ -> acc) [] l in
  (* atomId *)
  let id = match find (function `ID _ -> true | _ -> false) l with
    | Some (`ID i) -> i
    | _ -> Error.raise_expectation (Error.Tag "id") (Error.Tag "entry")
    (* atomLink* *)
  in let links = List.fold_left
      (fun acc -> function `Link x -> x :: acc | _ -> acc) [] l in
  (* atomPublished? *)
  let published = match find (function `Published _ -> true | _ -> false) l with
    | Some (`Published s) -> Some s
    | _ -> None
  in
  (* atomRights? *)
  let rights = match find (function `Rights _ -> true | _ -> false) l with
    | Some (`Rights r) -> Some r
    | _ -> None in
  (* atomContent? *)
  let content = match find (function `Content _ -> true | _ -> false) l with
    | Some (`Content c) -> Some c
    | _ -> None
  in
  (* atomSummary? *)
  let summary = match find (function `Summary _ -> true | _ -> false) l with
    | Some (`Summary s) -> Some s
    | _ -> None
  in
  (* atomTitle *)
  let title = match find (function `Title _ -> true | _ -> false) l with
    | Some (`Title t) -> t
    | _ -> Error.raise_expectation (Error.Tag "title") (Error.Tag "entry")
  in
  (* atomUpdated *)
  let updated = match find (function `Updated _ -> true | _ -> false) l with
    | Some (`Updated u) -> u
    | _ -> Error.raise_expectation (Error.Tag "updated") (Error.Tag "entry")
  in
  ({ authors;
     categories;
     content;
     contributors;
     id;
     links = uniq_link_alternate links;
     published;
     rights;
     sources;
     summary;
     title;
     updated; } : entry)

let entry_of_xml =
  let data_producer = [
    ("author", (fun ctx a -> `Author (author_of_xml a)));
    ("category", (fun ctx a -> `Category (category_of_xml a)));
    ("contributor", (fun ctx a -> `Contributor (contributor_of_xml a)));
    ("id", (fun ctx a -> `ID (id_of_xml a)));
    ("link", (fun ctx a -> `Link (link_of_xml a)));
    ("published", (fun ctx a -> `Published (published_of_xml a)));
    ("rights", (fun ctx a -> `Rights (rights_of_xml a)));
    ("source", (fun ctx a -> `Source a));
    ("content", (fun ctx a -> `Content (content_of_xml a)));
    ("summary", (fun ctx a -> `Summary (summary_of_xml a)));
    ("title", (fun ctx a -> `Title (title_of_xml a)));
    ("updated", (fun ctx a -> `Updated (updated_of_xml a)));
  ] in
  fun ~feed_authors ->
  generate_catcher ~data_producer (make_entry ~feed_authors)

let entry_of_xml' =
  let data_producer = [
    ("author", (fun ctx a -> `Author (author_of_xml' a)));
    ("category", (fun ctx a -> `Category (category_of_xml' a)));
    ("contributor", (fun ctx a -> `Contributor (contributor_of_xml' a)));
    ("id", (fun ctx a -> `ID (id_of_xml' a)));
    ("link", (fun ctx a -> `Link (link_of_xml' a)));
    ("published", (fun ctx a -> `Published (published_of_xml' a)));
    ("rights", (fun ctx a -> `Rights (rights_of_xml' a)));
    ("source", (fun ctx a -> `Source (source_of_xml' a)));
    ("content", (fun ctx a -> `Content (content_of_xml' a)));
    ("summary", (fun ctx a -> `Summary (summary_of_xml' a)));
    ("title", (fun ctx a -> `Title (title_of_xml' a)));
    ("updated", (fun ctx a -> `Updated (updated_of_xml' a)));
  ] in
  generate_catcher ~data_producer (fun x -> x)

type feed =
  {
    authors: author list;
    categories: category list;
    contributors: author list;
    generator: generator option;
    icon: icon option;
    id: id;
    links: link list;
    logo: logo option;
    rights: rights option;
    subtitle: subtitle option;
    title: title;
    updated: updated;
    entries: entry list;
  }

let make_feed (l : _ list) =
  (* atomAuthor* *)
  let authors = List.fold_left
      (fun acc -> function `Author x -> x :: acc | _ -> acc) [] l in
  (* atomCategory* *)
  let categories = List.fold_left
      (fun acc -> function `Category x -> x :: acc | _ -> acc) [] l in
  (* atomContributor* *)
  let contributors = List.fold_left
      (fun acc -> function `Contributor x -> x :: acc | _ -> acc) [] l in
  (* atomLink* *)
  let links = List.fold_left
      (fun acc -> function `Link x -> x :: acc | _ -> acc) [] l in
  (* atomGenerator? *)
  let generator = match find (function `Generator _ -> true | _ -> false) l with
    | Some (`Generator g) -> Some g
    | _ -> None
  in
  (* atomIcon? *)
  let icon = match find (function `Icon _ -> true | _ -> false) l with
    | Some (`Icon i) -> Some i
    | _ -> None
  in
  (* atomId *)
  let id = match find (function `ID _ -> true | _ -> false) l with
    | Some (`ID i) -> i
    | _ -> Error.raise_expectation (Error.Tag "id") (Error.Tag "feed")
  in
  (* atomLogo? *)
  let logo = match find (function `Logo _ -> true | _ -> false) l with
    | Some (`Logo l) -> Some l
    | _ -> None
  in
  (* atomRights? *)
  let rights = match find (function `Rights _ -> true | _ -> false) l with
    | Some (`Rights r) -> Some r
    | _ -> None
  in
  (* atomSubtitle? *)
  let subtitle = match find (function `Subtitle _ -> true | _ -> false) l with
    | Some (`Subtitle s) -> Some s
    | _ -> None
  in
  (* atomTitle *)
  let title = match find (function `Title _ -> true | _ -> false) l with
    | Some (`Title t) -> t
    | _ -> Error.raise_expectation (Error.Tag "title") (Error.Tag "feed")
  in
  (* atomUpdated *)
  let updated = match find (function `Updated _ -> true | _ -> false) l with
    | Some (`Updated u) -> u
    | _ -> Error.raise_expectation (Error.Tag "updated") (Error.Tag "feed")
  in
  (* atomEntry* *)
  let entries =
    List.fold_left
      (fun acc -> function `Entry x -> entry_of_xml ~feed_authors:authors x :: acc
                      | _ -> acc) [] l in
  ({ authors;
     categories;
     contributors;
     generator;
     icon;
     id;
     links;
     logo;
     rights;
     subtitle;
     title;
     updated;
     entries; } : feed)

let feed_of_xml =
  let data_producer = [
    ("author", (fun ctx a -> `Author (author_of_xml a)));
    ("category", (fun ctx a -> `Category (category_of_xml a)));
    ("contributor", (fun ctx a -> `Contributor (contributor_of_xml a)));
    ("generator", (fun ctx a -> `Generator (generator_of_xml a)));
    ("icon", (fun ctx a -> `Icon (icon_of_xml a)));
    ("id", (fun ctx a -> `ID (id_of_xml a)));
    ("link", (fun ctx a -> `Link (link_of_xml a)));
    ("logo", (fun ctx a -> `Logo (logo_of_xml a)));
    ("rights", (fun ctx a -> `Rights (rights_of_xml a)));
    ("subtitle", (fun ctx a -> `Subtitle (subtitle_of_xml a)));
    ("title", (fun ctx a -> `Title (title_of_xml a)));
    ("updated", (fun ctx a -> `Updated (updated_of_xml a)));
    ("entry", (fun ctx a -> `Entry a));
  ] in
  generate_catcher ~data_producer make_feed

let feed_of_xml' =
  let data_producer = [
    ("author", (fun ctx a -> `Author (author_of_xml' a)));
    ("category", (fun ctx a -> `Category (category_of_xml' a)));
    ("contributor", (fun ctx a -> `Contributor (contributor_of_xml' a)));
    ("generator", (fun ctx a -> `Generator (generator_of_xml' a)));
    ("icon", (fun ctx a -> `Icon (icon_of_xml' a)));
    ("id", (fun ctx a -> `ID (id_of_xml' a)));
    ("link", (fun ctx a -> `Link (link_of_xml' a)));
    ("logo", (fun ctx a -> `Logo (logo_of_xml' a)));
    ("rights", (fun ctx a -> `Rights (rights_of_xml' a)));
    ("subtitle", (fun ctx a -> `Subtitle (subtitle_of_xml' a)));
    ("title", (fun ctx a -> `Title (title_of_xml' a)));
    ("updated", (fun ctx a -> `Updated (updated_of_xml' a)));
    ("entry", (fun ctx a -> `Entry (entry_of_xml' a)));
  ] in
  generate_catcher ~data_producer (fun x -> x)

let parse input =
<<<<<<< HEAD
  match XML.of_xmlm input with
=======
  match XML.tree input |> snd with
>>>>>>> 9ea56f24
  | XML.Node (tag, datas) when tag_is tag "feed" -> feed_of_xml (tag, datas)
  | _ -> Error.raise_expectation (Error.Tag "feed") Error.Root
(* FIXME: the spec says that an entry can appear as the top-level element *)

let unsafe input =
<<<<<<< HEAD
  match XML.of_xmlm input with
=======
  match XML.tree input |> snd with
>>>>>>> 9ea56f24
  | XML.Node (tag, datas) when tag_is tag "feed" ->
     `Feed (feed_of_xml' (tag, datas))
  | _ -> `Feed []<|MERGE_RESOLUTION|>--- conflicted
+++ resolved
@@ -953,21 +953,13 @@
   generate_catcher ~data_producer (fun x -> x)
 
 let parse input =
-<<<<<<< HEAD
-  match XML.of_xmlm input with
-=======
-  match XML.tree input |> snd with
->>>>>>> 9ea56f24
+  match XML.of_xmlm input |> snd with
   | XML.Node (tag, datas) when tag_is tag "feed" -> feed_of_xml (tag, datas)
   | _ -> Error.raise_expectation (Error.Tag "feed") Error.Root
 (* FIXME: the spec says that an entry can appear as the top-level element *)
 
 let unsafe input =
-<<<<<<< HEAD
-  match XML.of_xmlm input with
-=======
-  match XML.tree input |> snd with
->>>>>>> 9ea56f24
+  match XML.of_xmlm input |> snd with
   | XML.Node (tag, datas) when tag_is tag "feed" ->
      `Feed (feed_of_xml' (tag, datas))
   | _ -> `Feed []