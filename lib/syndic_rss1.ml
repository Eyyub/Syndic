open Syndic_common.XML
open Syndic_common.Util
module XML = Syndic_xml

module Error = Syndic_error

type title = string
type title' = [ `Data of string ]

let make_title (l : [< title' ] list) =
  let title = match find (fun (`Data _) -> true) l with
    | Some (`Data d) -> d
    | _ -> Error.raise_expectation Error.Data (Error.Tag "title")
  in title

let title_of_xml, title_of_xml' =
  let leaf_producer ctx data = `Data data in
  generate_catcher ~leaf_producer make_title,
  generate_catcher ~leaf_producer (fun x -> x)

type name = string
type name' = [`Data of string]

let make_name (l : [< name' ] list) =
  let name = match find (fun (`Data _) -> true) l with
    | Some (`Data d) -> d
    | _ -> Error.raise_expectation Error.Data (Error.Tag "name")
  in name

let name_of_xml, name_of_xml' =
  let leaf_producer ctx data = `Data data in
  generate_catcher ~leaf_producer make_name,
  generate_catcher ~leaf_producer (fun x -> x)

type description = string
type description' = [ `Data of string ]

let make_description (l : [< description' ] list) =
  let description = match find (function `Data _ -> true) l with
    | Some (`Data s) -> s
    | _ -> Error.raise_expectation Error.Data (Error.Tag "description")
  in description

let description_of_xml, description_of_xml' =
  let leaf_producer ctx data = `Data data in
  generate_catcher ~leaf_producer make_description,
  generate_catcher ~leaf_producer (fun x -> x)

type channel_image = Uri.t
type channel_image' = [ `URI of string ]

let make_channel_image (l : [< channel_image' ] list) =
  let image = match find (function `URI _ -> true) l with
    | Some (`URI u) -> (Uri.of_string u)
    | _ -> Error.raise_expectation (Error.Attr "resource") (Error.Tag "image")
  in image

let channel_image_of_xml, channel_image_of_xml' =
  let attr_producer = [
    ("resource", (fun ctx a -> `URI a));
  ] in
  generate_catcher ~attr_producer make_channel_image,
  generate_catcher ~attr_producer (fun x -> x)

type link = Uri.t
type link' = [ `URI of string ]

let make_link (l : [< link' ] list) =
  let link = match find (function `URI _ -> true) l with
    | Some (`URI u) -> (Uri.of_string u)
    | _ -> Error.raise_expectation Error.Data (Error.Tag "link")
  in link

let link_of_xml, link_of_xml' =
  let leaf_producer ctx data = `URI data in
  generate_catcher ~leaf_producer make_link,
  generate_catcher ~leaf_producer (fun x -> x)

type url = Uri.t
type url' = [ `URI of string ]

let make_url (l : [< url' ] list) =
  let url = match find (function `URI _ -> true) l with
    | Some (`URI u) -> Uri.of_string u
    | _ -> Error.raise_expectation Error.Data (Error.Tag "url")
  in url

let url_of_xml, url_of_xml' =
  let leaf_producer ctx data = `URI data in
  generate_catcher ~leaf_producer make_url,
  generate_catcher ~leaf_producer (fun x -> x)

type li = Uri.t
type li' = [ `URI of string ]

let make_li (l : [< li' ] list) =
  let url = match find (function `URI _ -> true) l with
    | Some (`URI u) -> (Uri.of_string u)
    | _ -> Error.raise_expectation (Error.Attr "ressource") (Error.Tag "li")
  in url

let li_of_xml, li_of_xml' =
  let attr_producer = [
    ("resource", (fun ctx a -> `URI a));
  ] in
  generate_catcher ~attr_producer make_li,
  generate_catcher ~attr_producer (fun x -> x)

type seq = li list
type seq' = [ `Li of li ]

let make_seq (l : [< seq' ] list) =
  let li = List.map (function `Li u -> u) l
  in li

let seq_of_xml =
  let data_producer = [
    ("li", (fun ctx a -> `Li (li_of_xml a)));
  ] in
  generate_catcher ~data_producer make_seq

let seq_of_xml' =
  let data_producer = [
    ("li", (fun ctx a -> `Li (li_of_xml' a)));
  ] in
  generate_catcher ~data_producer (fun x -> x)

type items = seq
type items' = [ `Seq of seq ]

let make_items (l : [< items' ] list) =
  let li = match find (function `Seq _ -> true) l with
    | Some (`Seq l) -> l
    | _ ->
      Error.raise_expectation
        (Error.Tag "rdf:Seq")
        (Error.Tag "items") (* Empty list or error ? *)
  in li

let items_of_xml =
  let data_producer = [
    ("Seq", (fun ctx a -> `Seq (seq_of_xml a)));
  ] in
  generate_catcher ~data_producer make_items

let items_of_xml' =
  let data_producer = [
    ("Seq", (fun ctx a -> `Seq (seq_of_xml' a)));
  ] in
  generate_catcher ~data_producer (fun x -> x)

type channel_textinput = Uri.t
type channel_textinput' = [ `URI of string ]

let make_textinput (l : [< channel_textinput' ] list) =
  let url = match find (function `URI _ -> true) l with
    | Some (`URI u) -> (Uri.of_string u)
    | _ -> Error.raise_expectation
             (Error.Attr "resource")
             (Error.Tag "textinput")
  in url

let channel_textinput_of_xml, channel_textinput_of_xml' =
  let attr_producer = [
    ("resource", (fun ctx a -> `URI a));
  ] in
  generate_catcher ~attr_producer make_textinput,
  generate_catcher ~attr_producer (fun x -> x)

type channel =
  {
    about: Uri.t; (* must be uniq *)
    title: title;
    link: link;
    description: description;
    image: channel_image option;
    items: items;
    textinput: channel_textinput option;
  }

type channel' = [
  | `Title of title
  | `Link of link
  | `Description of description
  | `Image of channel_image
  | `Items of items
  | `TextInput of channel_textinput
  | `About of string
]

let make_channel (l : [< channel' ] list) =
  let about = match find (function `About _ -> true | _ -> false) l with
    | Some (`About u) -> (Uri.of_string u)
    | _ -> Error.raise_expectation (Error.Attr "about") (Error.Tag "channel")
  in let title = match find (function `Title _ -> true | _ -> false) l with
    | Some (`Title s) -> s
    | _ -> Error.raise_expectation (Error.Tag "title") (Error.Tag "channel")
  in let link = match find (function `Link _ -> true | _ -> false) l with
    | Some (`Link u) -> u
    | _ -> Error.raise_expectation (Error.Tag "link") (Error.Tag "channel")
  in let description =
    match find (function `Description _ -> true | _ -> false) l with
    | Some (`Description s) -> s
    | _ -> Error.raise_expectation
             (Error.Tag "description")
             (Error.Tag "channel")
  in let image = match find (function `Image _ -> true | _ -> false) l with
    | Some (`Image i) -> Some i
    | _ -> None
  in let items = match find (function `Items _ -> true | _ -> false) l with
    | Some (`Items l) -> l
    | _ -> Error.raise_expectation
             (Error.Tag "items")
             (Error.Tag "channel")
  in let textinput =
    match find (function `TextInput _ -> true | _ -> false) l with
    | Some (`TextInput u) -> Some u
    | _ -> None
  in ({ about; title; link; description; image; items; textinput } : channel)

let channel_of_xml =
  let data_producer = [
    ("title", (fun ctx a -> `Title (title_of_xml a)));
    ("link", (fun ctx a -> `Link (link_of_xml a)));
    ("description", (fun ctx a -> `Description (description_of_xml a)));
    ("image", (fun ctx a -> `Image (channel_image_of_xml a)));
    ("items", (fun ctx a -> `Items (items_of_xml a)));
    ("textinput", (fun ctx a -> `TextInput (channel_textinput_of_xml a)));
  ] in
  let attr_producer = [
    ("about", (fun ctx a -> `About a));
  ] in
  generate_catcher ~attr_producer ~data_producer make_channel

let channel_of_xml' =
  let data_producer = [
    ("title", (fun ctx a -> `Title (title_of_xml' a)));
    ("link", (fun ctx a -> `Link (link_of_xml' a)));
    ("description", (fun ctx a -> `Description (description_of_xml' a)));
    ("image", (fun ctx a -> `Image (channel_image_of_xml' a)));
    ("items", (fun ctx a -> `Items (items_of_xml' a)));
    ("textinput", (fun ctx a -> `TextInput (channel_textinput_of_xml' a)));
  ] in
  let attr_producer = [
    ("about", (fun ctx a -> `About a));
  ] in
  generate_catcher ~attr_producer ~data_producer (fun x -> x)

type image =
  {
    about: Uri.t;
    title: title;
    url: url;
    link: link;
  }

type image' = [
  | `Title of title
  | `Link of link
  | `URL of url
  | `About of string
]

let make_image (l : [< image' ] list) =
  let title = match find (function `Title _ -> true | _ -> false) l with
    | Some (`Title t) -> t
    | _ -> Error.raise_expectation (Error.Tag "title") (Error.Tag "image")
  in let link = match find (function `Link _ -> true | _ -> false) l with
    | Some (`Link u) -> u
    | _ -> Error.raise_expectation (Error.Tag "link") (Error.Tag "image")
  in let url = match find (function `URL _ -> true | _ -> false) l with
    | Some (`URL u) -> u
    | _ -> Error.raise_expectation (Error.Tag "url") (Error.Tag "image")
  in let about = match find (function `About _ -> true | _ -> false) l with
    | Some (`About a) -> (Uri.of_string a)
    | _ -> Error.raise_expectation (Error.Attr "about") (Error.Tag "image")
  in ({ about; title; url; link; } : image)

let image_of_xml =
  let data_producer = [
    ("title", (fun ctx a -> `Title (title_of_xml a)));
    ("link" , (fun ctx a -> `Link (link_of_xml a)));
    ("url", (fun ctx a -> `URL (url_of_xml a)));
  ] in
  let attr_producer = [
    ("about", (fun ctx a -> `About a));
  ] in
  generate_catcher ~attr_producer ~data_producer make_image

let image_of_xml' =
  let data_producer = [
    ("title", (fun ctx a -> `Title (title_of_xml' a)));
    ("link" , (fun ctx a -> `Link (link_of_xml' a)));
    ("url", (fun ctx a -> `URL (url_of_xml' a)));
  ] in
  let attr_producer = [
    ("about", (fun ctx a -> `About a));
  ] in
  generate_catcher ~attr_producer ~data_producer (fun x -> x)

type item =
  {
    about: Uri.t;
    title: title;
    link: link;
    description: description option;
  }

type item' = [
  | `Title of title
  | `Link of link
  | `Description of description
  | `About of string
]

let make_item (l : [< item' ] list) =
  let title = match find (function `Title _ -> true | _ -> false) l with
    | Some (`Title t) -> t
    | _ -> Error.raise_expectation (Error.Tag "title") (Error.Tag "item")
  in let link = match find (function `Link _ -> true | _ -> false) l with
    | Some (`Link u) -> u
    | _ -> Error.raise_expectation (Error.Tag "link") (Error.Tag "item")
  in let description =
    match find (function `Description _ -> true | _ -> false) l with
    | Some (`Description d) -> Some d
    | _ -> None
  in let about = match find (function `About _ -> true | _ -> false) l with
    | Some (`About u) -> (Uri.of_string u)
    | _ -> Error.raise_expectation (Error.Attr "about") (Error.Tag "item")
  in ({ about; title; link; description; } : item)

let item_of_xml =
  let data_producer = [
    ("title", (fun ctx a -> `Title (title_of_xml a)));
    ("link", (fun ctx a -> `Link (link_of_xml a)));
    ("description", (fun ctx a -> `Description (description_of_xml a)));
  ] in
  let attr_producer = [
    ("about", (fun ctx a -> `About a));
  ] in
  generate_catcher ~attr_producer ~data_producer make_item

let item_of_xml' =
  let data_producer = [
    ("title", (fun ctx a -> `Title (title_of_xml' a)));
    ("link", (fun ctx a -> `Link (link_of_xml' a)));
    ("description", (fun ctx a -> `Description (description_of_xml' a)));
  ] in
  let attr_producer = [
    ("about", (fun ctx a -> `About a));
  ] in
  generate_catcher ~attr_producer ~data_producer (fun x -> x)

type textinput =
  {
    about: Uri.t;
    title: title;
    description: description;
    name: name;
    link: link;
  }

type textinput' = [
  | `About of string
  | `Title of title
  | `Description of description
  | `Name of name
  | `Link of link
]

let make_textinput (l : [< textinput' ] list) =
  let title = match find (function `Title _ -> true | _ -> false) l with
    | Some (`Title s) -> s
    | _ -> Error.raise_expectation (Error.Tag "title") (Error.Tag "textinput")
  in let description =
    match find (function `Description _ -> true | _ -> false) l with
    | Some (`Description s) -> s
    | _ -> Error.raise_expectation
             (Error.Tag "description")
             (Error.Tag "textinput")
  in let name = match find (function `Name _ -> true | _ -> false) l with
    | Some (`Name n) -> n
    | _ -> Error.raise_expectation (Error.Tag "name") (Error.Tag "textinput")
  in let link = match find (function `Link _ -> true | _ -> false) l with
    | Some (`Link u) -> u
    | _ -> Error.raise_expectation (Error.Tag "link") (Error.Tag "textinput")
  in let about = match find (function `About _ -> true | _ -> false) l with
    | Some (`About u) -> (Uri.of_string u)
    | _ -> Error.raise_expectation (Error.Attr "about") (Error.Tag "textinput")
  in ({ about; title; description; name; link; } : textinput)

let textinput_of_xml =
  let data_producer = [
    ("title", (fun ctx a -> `Title (title_of_xml a)));
    ("description", (fun ctx a -> `Description (description_of_xml a)));
    ("name", (fun ctx a -> `Name (name_of_xml a)));
    ("link", (fun ctx a -> `Link (link_of_xml a)));
  ] in
  let attr_producer = [
    ("about", (fun ctx a -> `About a))
  ] in
  generate_catcher ~attr_producer ~data_producer make_textinput

let textinput_of_xml' =
  let data_producer = [
    ("title", (fun ctx a -> `Title (title_of_xml' a)));
    ("description", (fun ctx a -> `Description (description_of_xml' a)));
    ("name", (fun ctx a -> `Name (name_of_xml' a)));
    ("link", (fun ctx a -> `Link (link_of_xml' a)));
  ] in
  let attr_producer = [
    ("about", (fun ctx a -> `About a))
  ] in
  generate_catcher ~attr_producer ~data_producer (fun x -> x)

type rdf =
  {
    channel: channel;
    image: image option;
    item: item list;
    textinput: textinput option;
  }

type rdf' = [
  | `Channel of channel
  | `Image of image
  | `Item of item
  | `TextInput of textinput
]

let make_rdf (l : [< rdf' ] list) =
  let channel = match find (function `Channel _ -> true | _ -> false) l with
    | Some (`Channel channel) -> channel
    | _ -> Error.raise_expectation (Error.Tag "channel") (Error.Tag "RDF")
  in let image = match find (function `Image _ -> true | _ -> false) l with
    | Some (`Image image) -> Some image
    | _ -> None
  in let textinput = match find (function `TextInput _ -> true | _ -> false) l with
    | Some (`TextInput textinput) -> Some textinput
    | _ -> None
  in let item = List.fold_left (fun acc -> function `Item x -> x :: acc | _ -> acc) [] l
  in ({ channel; image; item; textinput } : rdf)

let rdf_of_xml =
  let data_producer = [
    ("channel", (fun ctx a -> `Channel (channel_of_xml a)));
    ("image", (fun ctx a -> `Image (image_of_xml a)));
    ("item", (fun ctx a -> `Item (item_of_xml a)));
    ("textinput", (fun ctx a -> `TextInput (textinput_of_xml a)))
  ] in
  generate_catcher ~data_producer make_rdf

let rdf_of_xml' =
  let data_producer = [
    ("channel", (fun ctx a -> `Channel (channel_of_xml' a)));
    ("image", (fun ctx a -> `Image (image_of_xml' a)));
    ("item", (fun ctx a -> `Item (item_of_xml' a)));
    ("textinput", (fun ctx a -> `TextInput (textinput_of_xml' a)))
  ] in
  generate_catcher ~data_producer (fun x -> x)

let parse input =
<<<<<<< HEAD
  match XML.of_xmlm input with
=======
  match XML.tree input |> snd with
>>>>>>> 9ea56f24
  | XML.Node (tag, datas) when tag_is tag "RDF" -> rdf_of_xml (tag, datas)
  | _ -> Error.raise_expectation (Error.Tag "RDF") Error.Root

let unsafe input =
<<<<<<< HEAD
  match XML.of_xmlm input with
=======
  match XML.tree input |> snd with
>>>>>>> 9ea56f24
  | XML.Node (tag, datas) when tag_is tag "RDF" ->
     `RDF(rdf_of_xml' (tag, datas))
  | _ -> `RDF []<|MERGE_RESOLUTION|>--- conflicted
+++ resolved
@@ -460,20 +460,12 @@
   generate_catcher ~data_producer (fun x -> x)
 
 let parse input =
-<<<<<<< HEAD
-  match XML.of_xmlm input with
-=======
-  match XML.tree input |> snd with
->>>>>>> 9ea56f24
+  match XML.of_xmlm input |> snd with
   | XML.Node (tag, datas) when tag_is tag "RDF" -> rdf_of_xml (tag, datas)
   | _ -> Error.raise_expectation (Error.Tag "RDF") Error.Root
 
 let unsafe input =
-<<<<<<< HEAD
-  match XML.of_xmlm input with
-=======
-  match XML.tree input |> snd with
->>>>>>> 9ea56f24
+  match XML.of_xmlm input |> snd with
   | XML.Node (tag, datas) when tag_is tag "RDF" ->
      `RDF(rdf_of_xml' (tag, datas))
   | _ -> `RDF []